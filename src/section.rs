--- conflicted
+++ resolved
@@ -221,14 +221,8 @@
 #[derive(Debug, PartialEq)]
 pub enum FixedSectEnum<'buf, T: VectBase> {
     NullFixedSect,
-<<<<<<< HEAD
-    NibblePackU64MedFixedSect(NibblePackU64MedFixedSect<'buf>),
-    NibblePackU32MedFixedSect(NibblePackU32MedFixedSect<'buf>),
-    DeltaNPU64MedFixedSect(DeltaNPMedFixedSect<'buf, u64>),
-    DeltaNPU32MedFixedSect(DeltaNPMedFixedSect<'buf, u32>),
-=======
     NibblePackMedFixedSect(NibblePackMedFixedSect<'buf, T>),
->>>>>>> 544ea6a3
+    DeltaNPMedFixedSect(DeltaNPMedFixedSect<'buf, T>),
 }
 
 impl<'buf, T: VectBase> FixedSectEnum<'buf, T> {
@@ -247,15 +241,9 @@
     ///     println!("{:?}", sink.values.iter().count());
     /// ```
     #[inline]
-<<<<<<< HEAD
-    pub fn decode<T, S>(self, sink: &mut S) -> Result<(), CodingError>
-    where T: VectBase, S: Sink<T::SI> {
-        T::Utils::decode_to_sink(self, sink)
-=======
     pub fn decode<S>(self, sink: &mut S) -> Result<(), CodingError>
     where S: Sink<T::SI> {
-        T::Mapper::decode_to_sink(self, sink)
->>>>>>> 544ea6a3
+        T::Utils::decode_to_sink(self, sink)
     }
 
     /// Is this a null section?
@@ -280,15 +268,11 @@
             SectionType::NibblePackedU64Medium =>
                 NibblePackMedFixedSect::try_from(s).map(|sect| sect.into()),
             SectionType::NibblePackedU32Medium =>
-<<<<<<< HEAD
-                NibblePackU32MedFixedSect::try_from(s).map(|sect| sect.into()),
+                NibblePackMedFixedSect::try_from(s).map(|sect| sect.into()),
             SectionType::DeltaNPU64Medium =>
-                DeltaNPMedFixedSect::<u64>::try_from(s).map(|sect| sect.into()),
+                DeltaNPMedFixedSect::try_from(s).map(|sect| sect.into()),
             SectionType::DeltaNPU32Medium =>
-                DeltaNPMedFixedSect::<u32>::try_from(s).map(|sect| sect.into()),
-=======
-                NibblePackMedFixedSect::try_from(s).map(|sect| sect.into()),
->>>>>>> 544ea6a3
+                DeltaNPMedFixedSect::try_from(s).map(|sect| sect.into()),
         }
     }
 }
@@ -312,19 +296,13 @@
         where Output: Sink<T::SI>;
 }
 
-<<<<<<< HEAD
 /// Utility trait for FixedSectReader/Writers, to help:
 /// - map FixedSectReader from a FixedSectEnum
 /// - for a const byte width
 /// - connect generic section implementations to type-specific methods such as Scroll pread/write
 pub trait FSUtils<T: VectBase> {
     const BYTE_WIDTH: usize;
-    fn decode_to_sink<Output>(e: FixedSectEnum, output: &mut Output) -> Result<(), CodingError>
-=======
-/// Trait to help map FixedSectReader from a FixedSectEnum
-pub trait EnumToFSReader<T: VectBase> {
     fn decode_to_sink<Output>(e: FixedSectEnum<T>, output: &mut Output) -> Result<(), CodingError>
->>>>>>> 544ea6a3
         where Output: Sink<T::SI>;
 
     /// Read a primitive T from a buffer at an offset, little-endian
@@ -347,12 +325,8 @@
         where Output: Sink<u32x8> {
         match e {
             FixedSectEnum::NullFixedSect(nfs) => FixedSectReader::<u32>::decode_to_sink(&nfs, output),
-<<<<<<< HEAD
-            FixedSectEnum::NibblePackU32MedFixedSect(fs) => fs.decode_to_sink(output),
-            FixedSectEnum::DeltaNPU32MedFixedSect(fs)    => fs.decode_to_sink(output),
-=======
             FixedSectEnum::NibblePackMedFixedSect(fs) => fs.decode_to_sink(output),
->>>>>>> 544ea6a3
+            FixedSectEnum::DeltaNPMedFixedSect(fs)    => fs.decode_to_sink(output),
             _ => Err(CodingError::InvalidFormat(format!("Section {:?} invalid for u32", e))),
         }
     }
@@ -377,20 +351,12 @@
     const BYTE_WIDTH: usize = 8;
 
     #[inline]
-<<<<<<< HEAD
-    fn decode_to_sink<Output>(e: FixedSectEnum, output: &mut Output) -> Result<(), CodingError>
+    fn decode_to_sink<Output>(e: FixedSectEnum<u64>, output: &mut Output) -> Result<(), CodingError>
         where Output: Sink<u64x8> {
         match e {
             FixedSectEnum::NullFixedSect(nfs) => FixedSectReader::<u64>::decode_to_sink(&nfs, output),
-            FixedSectEnum::NibblePackU64MedFixedSect(fs) => fs.decode_to_sink(output),
-            FixedSectEnum::DeltaNPU64MedFixedSect(fs)    => fs.decode_to_sink(output),
-=======
-    fn decode_to_sink<Output>(e: FixedSectEnum<u64>, output: &mut Output) -> Result<(), CodingError>
-        where Output: Sink<[u64; 8]> {
-        match e {
-            FixedSectEnum::NullFixedSect(nfs) => FixedSectReader::<u64>::decode_to_sink(&nfs, output),
             FixedSectEnum::NibblePackMedFixedSect(fs) => fs.decode_to_sink(output),
->>>>>>> 544ea6a3
+            FixedSectEnum::DeltaNPMedFixedSect(fs)    => fs.decode_to_sink(output),
             _ => Err(CodingError::InvalidFormat(format!("Section {:?} invalid for u64", e))),
         }
     }
@@ -509,14 +475,14 @@
     }
 }
 
-impl<'buf> FixedSectReader<u64> for NibblePackMedFixedSect<'buf, u64> {
+impl<'buf, T: VectBase> FixedSectReader<T> for NibblePackMedFixedSect<'buf, T> {
     #[inline]
     fn decode_to_sink<Output>(&self, output: &mut Output) -> Result<(), CodingError>
-        where Output: Sink<u64x8> {
+        where Output: Sink<T::SI> {
         let mut values_left = FIXED_LEN;
         let mut inbuf = &self.sect_bytes[3..];
         while values_left > 0 {
-            inbuf = nibblepacking::nibble_unpack8(inbuf, output)?;
+            inbuf = T::Utils::nibblepack_decode(inbuf, output)?;
             values_left -= 8;
         }
         Ok(())
@@ -552,20 +518,6 @@
 impl<'buf, T: VectBase> FixedSection for NibblePackMedFixedSect<'buf, T> {
     fn num_bytes(&self) -> usize { self.encoded_bytes as usize + 3 }
     fn sect_bytes(&self) -> Option<&[u8]> { Some(self.sect_bytes) }
-}
-
-impl<'buf> FixedSectReader<u32> for NibblePackMedFixedSect<'buf, u32> {
-    #[inline]
-    fn decode_to_sink<Output>(&self, output: &mut Output) -> Result<(), CodingError>
-        where Output: Sink<u32x8> {
-        let mut values_left = FIXED_LEN;
-        let mut inbuf = &self.sect_bytes[3..];
-        while values_left > 0 {
-            inbuf = nibblepack_simd::unpack8_u32_simd(inbuf, output)?;
-            values_left -= 8;
-        }
-        Ok(())
-    }
 }
 
 impl<'buf> FixedSectionWriter<u32> for NibblePackMedFixedSect<'buf, u32> {
@@ -592,11 +544,6 @@
     }
 }
 
-<<<<<<< HEAD
-impl<'buf> FixedSection for NibblePackU32MedFixedSect<'buf> {
-    fn num_bytes(&self) -> usize { self.encoded_bytes as usize + 3 }
-    fn sect_bytes(&self) -> Option<&[u8]> { Some(self.sect_bytes) }
-}
 
 /// A FixedSection which is: NP=NibblePack'ed, Medium sized (<64KB), Delta encoded
 /// Binary layout (all offsets are from start of section/type byte)
@@ -607,7 +554,7 @@
 ///  +12   NibblePack-encoded 256 u64 deltas
 #[derive(Debug, PartialEq, Copy, Clone)]
 pub struct DeltaNPMedFixedSect<'buf, T>
-where T: PrimInt + Unsigned {
+where T: VectBase {
     sect_bytes: &'buf [u8],
     encoded_bytes: u16,   // This is a separate field as sect_bytes might extend beyond end of section
                           // for performance reasons.  It is faster to be able to read beyond end
@@ -618,7 +565,7 @@
 const DELTA_NP_SECT_HEADER_SIZE: usize = 12;
 
 impl<'buf, T> DeltaNPMedFixedSect<'buf, T>
-where T: PrimInt + Unsigned + VectBase {
+where T: VectBase {
     /// Tries to create a new DeltaNPMedFixedSect from a byte slice starting from the first
     /// section type byte of the section.  Byte slice should be as large as the length bytes indicate.
     pub fn try_from(sect_bytes: &'buf [u8]) -> Result<Self, CodingError> {
@@ -682,7 +629,7 @@
 }
 
 impl<'buf, T> FixedSection for DeltaNPMedFixedSect<'buf, T>
-where T: PrimInt + Unsigned {
+where T: VectBase {
     fn num_bytes(&self) -> usize { self.encoded_bytes as usize + DELTA_NP_SECT_HEADER_SIZE }
     fn sect_bytes(&self) -> Option<&[u8]> { Some(self.sect_bytes) }
 }
@@ -737,8 +684,6 @@
     fn sect_bytes(&self) -> Option<&[u8]> { Some(self.sect_bytes) }
 }
 
-=======
->>>>>>> 544ea6a3
 
 /// Iterates over a series of encoded FixedSections, basically the data of any Vector encoded as Fixed256
 pub struct FixedSectIterator<'buf, T: VectBase> {
@@ -752,18 +697,11 @@
     }
 }
 
-<<<<<<< HEAD
 /// FixedSectIterator iterates over Result of FixedSectEnum.  Any decoding errors, such as trying to decode
 /// a u32 section with u64 or the wrong type, for example, would result in Err(CodingError).
 /// Iterates until there are no more bytes left in self.encoded_bytes.
-impl<'buf> Iterator for FixedSectIterator<'buf> {
-    type Item = Result<FixedSectEnum<'buf>, CodingError>;
-=======
-/// FixedSectIterator iterates over (FixedSectEnum, section byte slice) - the section byte slice contains
-/// all the bytes from the section including the starting type byte.
 impl<'buf, T: VectBase> Iterator for FixedSectIterator<'buf, T> {
-    type Item = FixedSectEnum<'buf, T>;
->>>>>>> 544ea6a3
+    type Item = Result<FixedSectEnum<'buf, T>, CodingError>;
     fn next(&mut self) -> Option<Self::Item> {
         if self.encoded_bytes.is_empty() {
             None
@@ -832,21 +770,13 @@
         let mut buf = [0u8; 2];  // header needs 3 bytes at least
         let data: Vec<u64> = (0..256).collect();
 
-<<<<<<< HEAD
-        let res = NibblePackU64MedFixedSect::write(&mut buf, 0, &data[..], DUMMY_STATS);
-=======
-        let res = NibblePackMedFixedSect::write(&mut buf, 0, &data[..]);
->>>>>>> 544ea6a3
+        let res = NibblePackMedFixedSect::write(&mut buf, 0, &data[..], DUMMY_STATS);
         assert_eq!(res, Err(CodingError::NotEnoughSpace));
 
         // No room for all values
         let mut buf = [0u8; 100];  // Need ~312 bytes to NibblePack compress the inputs above
 
-<<<<<<< HEAD
-        let res = NibblePackU64MedFixedSect::write(&mut buf, 0, &data[..], DUMMY_STATS);
-=======
-        let res = NibblePackMedFixedSect::write(&mut buf, 0, &data[..]);
->>>>>>> 544ea6a3
+        let res = NibblePackMedFixedSect::write(&mut buf, 0, &data[..], DUMMY_STATS);
         assert_eq!(res, Err(CodingError::NotEnoughSpace));
     }
 
@@ -859,19 +789,11 @@
         off = NullFixedSect::write(&mut buf, off).unwrap();
         assert_eq!(off, 1);
 
-<<<<<<< HEAD
-        off = NibblePackU64MedFixedSect::write(&mut buf, off, &data[..], DUMMY_STATS).unwrap();
-
-        // Now, create an iterator and collect enums.  Send only the slice of written data, no more.
-        let sect_iter = FixedSectIterator::new(&buf[0..off]);
-        let sections = sect_iter.map(|x| x.unwrap()).collect::<Vec<FixedSectEnum>>();
-=======
-        off = NibblePackMedFixedSect::write(&mut buf, off, &data[..]).unwrap();
+        off = NibblePackMedFixedSect::write(&mut buf, off, &data[..], DUMMY_STATS).unwrap();
 
         // Now, create an iterator and collect enums.  Send only the slice of written data, no more.
         let sect_iter = FixedSectIterator::<u64>::new(&buf[0..off]);
-        let sections = sect_iter.collect::<Vec<FixedSectEnum<u64>>>();
->>>>>>> 544ea6a3
+        let sections = sect_iter.map(|x| x.unwrap()).collect::<Vec<FixedSectEnum<u64>>>();
 
         assert_eq!(sections.len(), 2);
         let sect = &sections[0];
@@ -898,12 +820,8 @@
         let data: Vec<u32> = (0..256).collect();
         let mut off = 0;
 
-<<<<<<< HEAD
         let stats = SectionWriterStats { min: 0, max: *data.iter().max().unwrap() };
-        off = NibblePackU32MedFixedSect::write(&mut buf, off, &data[..], stats).unwrap();
-=======
-        off = NibblePackMedFixedSect::write(&mut buf, off, &data[..]).unwrap();
->>>>>>> 544ea6a3
+        off = NibblePackMedFixedSect::write(&mut buf, off, &data[..], stats).unwrap();
 
         let values = unpack_u32_section(&buf[..off]);
         assert_eq!(values.iter().count(), 256);
